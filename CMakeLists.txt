idf_component_register(
    SRCS 
<<<<<<< HEAD
        "src/rtos_freertos.cpp"
        "src/rtos_zephyr.cpp"
    INCLUDE_DIRS
        "." "include"               # public headers: components/rtos/include/...
=======
        "src/rtos_freertos.cpp" "src/rtos_freertos_espidf.cpp"
    INCLUDE_DIRS
        "." "include"
>>>>>>> 8a4deeec
    REQUIRES
        # other components you need (e.g. freertos, driver, esp_timer)
)<|MERGE_RESOLUTION|>--- conflicted
+++ resolved
@@ -1,15 +1,8 @@
 idf_component_register(
     SRCS 
-<<<<<<< HEAD
-        "src/rtos_freertos.cpp"
-        "src/rtos_zephyr.cpp"
-    INCLUDE_DIRS
-        "." "include"               # public headers: components/rtos/include/...
-=======
         "src/rtos_freertos.cpp" "src/rtos_freertos_espidf.cpp"
     INCLUDE_DIRS
         "." "include"
->>>>>>> 8a4deeec
     REQUIRES
         # other components you need (e.g. freertos, driver, esp_timer)
 )